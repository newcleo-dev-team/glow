--- conflicted
+++ resolved
@@ -19,14 +19,9 @@
     extract_sorted_sub_shapes, extract_sub_shapes, get_in_place, \
     get_kind_of_shape, get_min_distance, get_point_coordinates, \
     get_shape_name, get_shape_type, is_point_inside_shape, make_compound, \
-<<<<<<< HEAD
     make_face, make_partition, make_vertex, make_vertex_inside_face, \
     make_vertex_on_curve, set_shape_name
-=======
-    make_face, make_vertex, make_vertex_inside_face, make_vertex_on_curve, \
-    set_shape_name, update_salome_study
 from glow.main import TdtSetup
->>>>>>> 5d542553
 
 
 # Sufficiently small value used to determine face-edge connectivity by
@@ -1077,17 +1072,9 @@
     lattice : Lattice
         The instance of the `Lattice` class storing the geometrical data
         about the lattice to analyse.
-<<<<<<< HEAD
-    geom_type : GeometryType = GeometryType.TECHNOLOGICAL
-        The type of geometry of the lattice cells to use in the analysis.
-    property_type : PropertyType = PropertyType.MATERIAL
-        The type of property associated to the lattice regions to use in
-        the analysis.
-=======
     tdt_config : TdtSetup
         Dataclass providing the settings for exporting the TDT representation
         of the geometry layout of the lattice.
->>>>>>> 5d542553
 
     Returns
     -------
